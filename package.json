--- conflicted
+++ resolved
@@ -19,17 +19,10 @@
   },
   "dependencies": {
     "@mediapipe/holistic": "^0.5.1675471629",
-<<<<<<< HEAD
-    "@mediapipe/selfie_segmentation": "^0.1.1632777926"
-  },
-  "peerDependencies": {
-    "livekit-client": "^1"
-=======
     "@mediapipe/tasks-vision": "^0.10.0"
   },
   "peerDependencies": {
-    "livekit-client": "^1.9.6"
->>>>>>> 58034a1f
+    "livekit-client": "^1.9.7"
   },
   "devDependencies": {
     "@trivago/prettier-plugin-sort-imports": "^4.1.1",
@@ -44,11 +37,8 @@
     "eslint-plugin-ecmascript-compat": "^3.0.0",
     "eslint-plugin-import": "2.27.5",
     "jest": "^27.4.3",
-<<<<<<< HEAD
-=======
-    "livekit-client": "^0.16.6",
+    "livekit-client": "^1.9.7",
     "prettier": "^2.8.8",
->>>>>>> 58034a1f
     "ts-jest": "^27.0.7",
     "ts-loader": "^8.1.0",
     "ts-proto": "^1.85.0",
