--- conflicted
+++ resolved
@@ -15,6 +15,18 @@
   type ProcessorWrapperOptions,
 };
 
+/**
+ * Determines if the current browser supports background processors
+ */
+export const supportsBackgroundProcessors = () =>
+  BackgroundTransformer.isSupported && ProcessorWrapper.isSupported;
+
+/**
+ * Determines if the current browser supports modern background processors, which yield better performance
+ */
+export const supportsModernBackgroundProcessors = () =>
+  BackgroundTransformer.isSupported && ProcessorWrapper.hasModernApiSupport;
+
 export interface BackgroundProcessorOptions extends ProcessorWrapperOptions {
   blurRadius?: number;
   imagePath?: string;
@@ -26,7 +38,6 @@
   blurRadius: number = 10,
   segmenterOptions?: SegmenterOptions,
   onFrameProcessed?: (stats: FrameProcessingStats) => void,
-<<<<<<< HEAD
   processorOptions?: ProcessorWrapperOptions,
 ) => {
   return BackgroundProcessor(
@@ -38,17 +49,12 @@
     },
     'background-blur',
   );
-=======
-) => {
-  return BackgroundProcessor({ blurRadius, segmenterOptions, onFrameProcessed }, 'background-blur');
->>>>>>> 4cb7bb03
 };
 
 export const VirtualBackground = (
   imagePath: string,
   segmenterOptions?: SegmenterOptions,
   onFrameProcessed?: (stats: FrameProcessingStats) => void,
-<<<<<<< HEAD
   processorOptions?: ProcessorWrapperOptions,
 ) => {
   return BackgroundProcessor(
@@ -58,11 +64,6 @@
       onFrameProcessed,
       ...processorOptions,
     },
-=======
-) => {
-  return BackgroundProcessor(
-    { imagePath, segmenterOptions, onFrameProcessed },
->>>>>>> 4cb7bb03
     'virtual-background',
   );
 };
