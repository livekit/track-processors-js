--- conflicted
+++ resolved
@@ -1,17 +1,3 @@
-<<<<<<< HEAD
-export type StreamTransformerInitOptions = {
-  outputCanvas?: OffscreenCanvas;
-  inputVideo: HTMLVideoElement;
-};
-export interface StreamTransformer {
-  init: ({ outputCanvas, inputVideo }: StreamTransformerInitOptions) => void;
-  destroy: () => void;
-  transform: (
-    frame: VideoFrame,
-    controller: TransformStreamDefaultController
-  ) => void;
-  transformer: TransformStream;
-=======
 export type TrackTransformerInitOptions = {
   inputElement: HTMLMediaElement;
 };
@@ -28,5 +14,4 @@
   destroy: () => void;
   transform: (frame: VideoFrame, controller: TransformStreamDefaultController) => void;
   transformer?: TransformStream;
->>>>>>> 58034a1f
 }