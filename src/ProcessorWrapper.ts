--- conflicted
+++ resolved
@@ -13,6 +13,9 @@
 export default class ProcessorWrapper<TransformerOptions extends Record<string, unknown>>
   implements TrackProcessor<Track.Kind>
 {
+  /**
+   * Determines if the Processor is supported on the current browser
+   */
   static get isSupported() {
     // Check for primary implementation support
     const hasStreamProcessor =
@@ -29,7 +32,9 @@
     return hasStreamProcessor || hasFallbackSupport;
   }
 
-  // Method to determine if the modern APIs are supported
+  /**
+   * Determines if modern browser APIs are supported, which yield better performance
+   */
   static get hasModernApiSupport() {
     return (
       typeof MediaStreamTrackGenerator !== 'undefined' &&
@@ -331,7 +336,6 @@
   }
 
   async destroy() {
-<<<<<<< HEAD
     if (this.useStreamFallback) {
       this.processingEnabled = false;
       if (this.animationFrameId) {
@@ -346,10 +350,6 @@
       await this.processor?.writableControl?.close();
       this.trackGenerator?.stop();
     }
-=======
-    await this.processor?.writableControl?.close();
-    this.trackGenerator?.stop();
->>>>>>> 4cb7bb03
     await this.transformer.destroy();
   }
 }